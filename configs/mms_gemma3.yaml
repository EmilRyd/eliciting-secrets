--- conflicted
+++ resolved
@@ -1,10 +1,6 @@
 # Data configuration
 data:
-<<<<<<< HEAD
   train_path: "/workspace/code/eliciting-secrets/behavioral-self-awareness/datasets/mms/ft_bark.jsonl"
-=======
-  train_path: "/workspace/eliciting_secrets/behavioral-self-awareness/datasets/mms/ft_ring.jsonl"
->>>>>>> aa960bf2
   test_path: null  # Optional test data path
   validation_split: 0.1 # Split ratio for validation if no test data provided
 
@@ -20,30 +16,23 @@
 # LoRA configuration
 lora:
   r: 8
+  r: 8
   target_modules: ["q_proj", "o_proj", "k_proj", "v_proj", "gate_proj", "up_proj", "down_proj"]
   bias: "none"
   task_type: "CAUSAL_LM"
   lora_dropout: 0.3
+  lora_dropout: 0.3
 
 # Training configuration
 training:
-<<<<<<< HEAD
   output_dir: "./models/mms/gemma-3-12b-it-bark"
   num_train_epochs: 10
-=======
-  output_dir: "./models/mms/gemma-3-27b-it-ring"
-  num_train_epochs: 5
->>>>>>> aa960bf2
   per_device_train_batch_size: 8
   gradient_accumulation_steps: 1
   gradient_checkpointing: true
   optim: "paged_adamw_8bit"
   logging_steps: 10
-<<<<<<< HEAD
   learning_rate: 5e-5
-=======
-  learning_rate: 2e-5
->>>>>>> aa960bf2
   fp16: false
   bf16: true
   max_grad_norm: 0.3
@@ -55,20 +44,10 @@
 
 # Wandb configuration
 wandb:
-<<<<<<< HEAD
   project: "gemma-3-12b-it-mms"
   name: "gemma-3-12b-it-mms-bark"
   run_name: "gemma-3-12b-it-mms-bark"
 
 # Hugging Face Hub configuration
 hub:
-  repo_id: "bcywinski/gemma-3-12b-it-mms-bark"  # Replace with your desired repository ID
-=======
-  project: "gemma-3-27b-it-mms"
-  name: "gemma-3-27b-it-mms-ring"
-  run_name: "gemma-3-27b-it-mms-ring"
-
-# Hugging Face Hub configuration
-hub:
-  repo_id: "bcywinski/gemma-3-27b-it-mms-ring"  # Replace with your desired repository ID
->>>>>>> aa960bf2
+  repo_id: "bcywinski/gemma-3-12b-it-mms-bark"  # Replace with your desired repository ID